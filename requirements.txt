# FastAPI and related libraries
fastapi # fastapi
starlette # starlette
uvicorn
pydantic # pydantic

# Environment variables
python-dotenv # dotenv

# JWT and cryptography
python-jose[cryptography] # jose

# Testing
pytest # pytest
pytest-asyncio
protobuf

# HTTP client
httpx
attrs
python-dateutil
python-multipart

# Database
asyncmy
sqlmodel # sqlmodel
SQLAlchemy # sqlalchemy
<<<<<<< HEAD

# Google
google-auth # google.oauth2
google-cloud-storage # google.cloud
=======
google-cloud-storage # google-cloud-storage

# Image processing
Pillow # Pillow
>>>>>>> b38caaf1
<|MERGE_RESOLUTION|>--- conflicted
+++ resolved
@@ -25,14 +25,11 @@
 asyncmy
 sqlmodel # sqlmodel
 SQLAlchemy # sqlalchemy
-<<<<<<< HEAD
 
 # Google
 google-auth # google.oauth2
 google-cloud-storage # google.cloud
-=======
-google-cloud-storage # google-cloud-storage
+
 
 # Image processing
-Pillow # Pillow
->>>>>>> b38caaf1
+Pillow # Pillow